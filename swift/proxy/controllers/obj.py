--- conflicted
+++ resolved
@@ -447,24 +447,8 @@
 
         for (conn, response) in pile:
             if response:
-<<<<<<< HEAD
-                statuses.append(response.status)
-                reasons.append(response.reason)
-                bodies.append(response.read())
-                if response.status >= HTTP_INTERNAL_SERVER_ERROR:
-                    self.app.error_occurred(
-                        conn.node,
-                        _('ERROR %(status)d %(body)s From Object Server '
-                          're: %(path)s') %
-                        {'status': response.status,
-                         'body': bodies[-1][:1024], 'path': req.path})
-                elif is_success(response.status):
-                    etags.add(response.getheader('etag').strip('"'))
+                _handle_response(conn, response)
                 if self.have_quorum(statuses, len(nodes), req):
-=======
-                _handle_response(conn, response)
-                if self.have_quorum(statuses, len(nodes)):
->>>>>>> 4a05187c
                     break
 
         # give any pending requests *some* chance to finish

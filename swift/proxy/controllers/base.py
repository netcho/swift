--- conflicted
+++ resolved
@@ -1127,26 +1127,6 @@
         :param headers: headers of each response
         :returns: swob.Response object with the correct status, body, etc. set
         """
-<<<<<<< HEAD
-        resp = Response(request=req)
-        if len(statuses):
-            for hundred in (HTTP_OK, HTTP_MULTIPLE_CHOICES, HTTP_BAD_REQUEST):
-                hstatuses = \
-                    [s for s in statuses if hundred <= s < hundred + 100]
-                if len(hstatuses) >= self._quorum_size(len(statuses), req):
-                    status = max(hstatuses)
-                    status_index = statuses.index(status)
-                    resp.status = '%s %s' % (status, reasons[status_index])
-                    resp.body = bodies[status_index]
-                    if headers:
-                        update_headers(resp, headers[status_index])
-                    if etag:
-                        resp.headers['etag'] = etag.strip('"')
-                    return resp
-        self.app.logger.error(_('%(type)s returning 503 for %(statuses)s'),
-                              {'type': server_type, 'statuses': statuses})
-        resp.status = '503 Internal Server Error'
-=======
         resp = self._compute_quorum_response(
             req, statuses, reasons, bodies, etag, headers)
         if overrides and not resp:
@@ -1170,7 +1150,6 @@
                                   {'type': server_type, 'statuses': statuses})
             resp.status = '503 Internal Server Error'
 
->>>>>>> 4a05187c
         return resp
 
     def _compute_quorum_response(self, req, statuses, reasons, bodies, etag,
@@ -1181,7 +1160,7 @@
             hstatuses = \
                 [(i, s) for i, s in enumerate(statuses)
                  if hundred <= s < hundred + 100]
-            if len(hstatuses) >= quorum_size(len(statuses)):
+            if len(hstatuses) >= self._quorum_size(len(statuses), req):
                 resp = Response(request=req)
                 try:
                     status_index, status = max(

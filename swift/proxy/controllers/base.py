--- conflicted
+++ resolved
@@ -1987,7 +1987,20 @@
 
         return resp
 
-<<<<<<< HEAD
+    def get_name_length_limit(self):
+        if self.account_name.startswith(self.app.auto_create_account_prefix):
+            multiplier = 2
+        else:
+            multiplier = 1
+
+        if self.server_type == 'Account':
+            return constraints.MAX_ACCOUNT_NAME_LENGTH * multiplier
+        elif self.server_type == 'Container':
+            return constraints.MAX_CONTAINER_NAME_LENGTH * multiplier
+        else:
+            raise ValueError(
+                "server_type can only be 'account' or 'container'")
+
     def _get_container_listing(self, req, account, container, headers=None,
                                params=None):
         """
@@ -2062,19 +2075,4 @@
             self.app.logger.exception(
                 "Problem decoding shard ranges in response from %s: %s",
                 response.request.path_qs, err)
-            return None
-=======
-    def get_name_length_limit(self):
-        if self.account_name.startswith(self.app.auto_create_account_prefix):
-            multiplier = 2
-        else:
-            multiplier = 1
-
-        if self.server_type == 'Account':
-            return constraints.MAX_ACCOUNT_NAME_LENGTH * multiplier
-        elif self.server_type == 'Container':
-            return constraints.MAX_CONTAINER_NAME_LENGTH * multiplier
-        else:
-            raise ValueError(
-                "server_type can only be 'account' or 'container'")
->>>>>>> 174cef64
+            return None
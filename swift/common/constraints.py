--- conflicted
+++ resolved
@@ -139,15 +139,11 @@
                         which type the target storage for the metadata is
     :returns: HTTPBadRequest with bad metadata otherwise None
     """
-<<<<<<< HEAD
+    target_type = target_type.lower()
     checked = list_from_csv(req.headers.get('X-Backend-Metadata-Checked'))
-    if target_type.lower() in checked:
+    if target_type in checked:
         return
-    prefix = 'x-%s-meta-' % target_type.lower()
-=======
-    target_type = target_type.lower()
     prefix = 'x-%s-meta-' % target_type
->>>>>>> 72372c14
     meta_count = 0
     meta_size = 0
     for key, value in req.headers.items():
@@ -188,7 +184,7 @@
                 body='Total metadata too large; max %d'
                 % MAX_META_OVERALL_SIZE,
                 request=req, content_type='text/plain')
-    checked.append(target_type.lower())
+    checked.append(target_type)
     req.headers['X-Backend-Metadata-Checked'] = ','.join(checked)
     return None
 

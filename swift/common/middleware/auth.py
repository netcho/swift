# Copyright (c) 2010-2011 OpenStack, LLC.
#
# Licensed under the Apache License, Version 2.0 (the "License");
# you may not use this file except in compliance with the License.
# You may obtain a copy of the License at
#
#    http://www.apache.org/licenses/LICENSE-2.0
#
# Unless required by applicable law or agreed to in writing, software
# distributed under the License is distributed on an "AS IS" BASIS,
# WITHOUT WARRANTIES OR CONDITIONS OF ANY KIND, either express or
# implied.
# See the License for the specific language governing permissions and
# limitations under the License.

from time import time

from eventlet.timeout import Timeout
from webob.exc import HTTPForbidden, HTTPUnauthorized, HTTPNotFound

from swift.common.bufferedhttp import http_connect_raw as http_connect
from swift.common.middleware.acl import clean_acl, parse_acl, referrer_allowed
from swift.common.utils import cache_from_env, split_path, TRUE_VALUES


class DevAuth(object):
    """Auth Middleware that uses the dev auth server."""

    def __init__(self, app, conf):
        self.app = app
        self.conf = conf
        self.reseller_prefix = conf.get('reseller_prefix', 'AUTH').strip()
        if self.reseller_prefix and self.reseller_prefix[-1] != '_':
            self.reseller_prefix += '_'
        self.auth_host = conf.get('ip', '127.0.0.1')
        self.auth_port = int(conf.get('port', 11000))
        self.ssl = conf.get('ssl', 'false').lower() in TRUE_VALUES
        self.auth_prefix = conf.get('prefix', '/')
        self.timeout = int(conf.get('node_timeout', 10))

    def __call__(self, env, start_response):
        """
        Accepts a standard WSGI application call, authenticating the request
        and installing callback hooks for authorization and ACL header
        validation. For an authenticated request, REMOTE_USER will be set to a
        comma separated list of the user's groups.

        With a non-empty reseller prefix, acts as the definitive auth service
        for just tokens and accounts that begin with that prefix, but will deny
        requests outside this prefix if no other auth middleware overrides it.

        With an empty reseller prefix, acts as the definitive auth service only
        for tokens that validate to a non-empty set of groups. For all other
        requests, acts as the fallback auth service when no other auth
        middleware overrides it.
        """
        s3 = env.get('HTTP_AUTHORIZATION')
        token = env.get('HTTP_X_AUTH_TOKEN', env.get('HTTP_X_STORAGE_TOKEN'))
        if s3 or (token and token.startswith(self.reseller_prefix)):
            # Note: Empty reseller_prefix will match all tokens.
            # Attempt to auth my token with my auth server
            groups = \
                self.get_groups(env, token, memcache_client=cache_from_env(env))
            if groups:
                env['REMOTE_USER'] = groups
                user = groups and groups.split(',', 1)[0] or ''
                # We know the proxy logs the token, so we augment it just a bit
                # to also log the authenticated user.
                env['HTTP_X_AUTH_TOKEN'] = '%s,%s' % (user, token)
                env['swift.authorize'] = self.authorize
                env['swift.clean_acl'] = clean_acl
            else:
                # Unauthorized token
                if self.reseller_prefix:
                    # Because I know I'm the definitive auth for this token, I
                    # can deny it outright.
                    return HTTPUnauthorized()(env, start_response)
                # Because I'm not certain if I'm the definitive auth for empty
                # reseller_prefixed tokens, I won't overwrite swift.authorize.
                elif 'swift.authorize' not in env:
                    env['swift.authorize'] = self.denied_response
        else:
            if self.reseller_prefix:
                # With a non-empty reseller_prefix, I would like to be called
                # back for anonymous access to accounts I know I'm the
                # definitive auth for.
                try:
                    version, rest = split_path(env.get('PATH_INFO', ''),
                                               1, 2, True)
                except ValueError:
                    return HTTPNotFound()(env, start_response)
                if rest and rest.startswith(self.reseller_prefix):
                    # Handle anonymous access to accounts I'm the definitive
                    # auth for.
                    env['swift.authorize'] = self.authorize
                    env['swift.clean_acl'] = clean_acl
                # Not my token, not my account, I can't authorize this request,
                # deny all is a good idea if not already set...
                elif 'swift.authorize' not in env:
                    env['swift.authorize'] = self.denied_response
            # Because I'm not certain if I'm the definitive auth for empty
            # reseller_prefixed accounts, I won't overwrite swift.authorize.
            elif 'swift.authorize' not in env:
                env['swift.authorize'] = self.authorize
                env['swift.clean_acl'] = clean_acl
        return self.app(env, start_response)

    def get_groups(self, env, token, memcache_client=None):
        """
        Get groups for the given token.

        If memcache_client is set, token credentials will be cached
        appropriately.

        With a cache miss, or no memcache_client, the configurated external
        authentication server will be queried for the group information.

        :param token: Token to validate and return a group string for.
        :param memcache_client: Memcached client to use for caching token
                                credentials; None if no caching is desired.
        :returns: None if the token is invalid or a string containing a comma
                  separated list of groups the authenticated user is a member
                  of. The first group in the list is also considered a unique
                  identifier for that user.
        """
        groups = None
        key = '%s/token/%s' % (self.reseller_prefix, token)
        cached_auth_data = memcache_client and memcache_client.get(key)
        if cached_auth_data:
            start, expiration, groups = cached_auth_data
            if time() - start > expiration:
                groups = None

        headers = {}
        if env.get('HTTP_AUTHORIZATION'):
            groups = None
            if env.get('HTTP_AUTHORIZATION'):
                headers["Authorization"] = env.get('HTTP_AUTHORIZATION')

        if not groups:
            with Timeout(self.timeout):
                conn = http_connect(self.auth_host, self.auth_port, 'GET',
<<<<<<< HEAD
                                    '/token/%s' % token, headers, ssl=self.ssl)
=======
                        '%stoken/%s' % (self.auth_prefix, token), ssl=self.ssl)
>>>>>>> 4d5d2d5a
                resp = conn.getresponse()
                resp.read()
                conn.close()
            if resp.status // 100 != 2:
                return None
            expiration = float(resp.getheader('x-auth-ttl'))
            groups = resp.getheader('x-auth-groups')
            if memcache_client:
                memcache_client.set(key, (time(), expiration, groups),
                                    timeout=expiration)
        return groups

    def authorize(self, req):
        """
        Returns None if the request is authorized to continue or a standard
        WSGI response callable if not.
        """
        try:
            version, account, container, obj = split_path(req.path, 1, 4, True)
        except ValueError:
            return HTTPNotFound(request=req)
        if not account or not account.startswith(self.reseller_prefix):
            return self.denied_response(req)
        user_groups = (req.remote_user or '').split(',')
        if '.reseller_admin' in user_groups:
            return None
        if account in user_groups and \
                (req.method not in ('DELETE', 'PUT') or container):
            # If the user is admin for the account and is not trying to do an
            # account DELETE or PUT...
            return None
        referrers, groups = parse_acl(getattr(req, 'acl', None))
        if referrer_allowed(req.referer, referrers):
            return None
        if not req.remote_user:
            return self.denied_response(req)
        for user_group in user_groups:
            if user_group in groups:
                return None
        return self.denied_response(req)

    def denied_response(self, req):
        """
        Returns a standard WSGI response callable with the status of 403 or 401
        depending on whether the REMOTE_USER is set or not.
        """
        if req.remote_user:
            return HTTPForbidden(request=req)
        else:
            return HTTPUnauthorized(request=req)


def filter_factory(global_conf, **local_conf):
    """Returns a WSGI filter app for use with paste.deploy."""
    conf = global_conf.copy()
    conf.update(local_conf)

    def auth_filter(app):
        return DevAuth(app, conf)
    return auth_filter<|MERGE_RESOLUTION|>--- conflicted
+++ resolved
@@ -140,11 +140,9 @@
         if not groups:
             with Timeout(self.timeout):
                 conn = http_connect(self.auth_host, self.auth_port, 'GET',
-<<<<<<< HEAD
-                                    '/token/%s' % token, headers, ssl=self.ssl)
-=======
-                        '%stoken/%s' % (self.auth_prefix, token), ssl=self.ssl)
->>>>>>> 4d5d2d5a
+                                    '%stoken/%s' % (self.auth_prefix, token),
+                                    headers, ssl=self.ssl)
+
                 resp = conn.getresponse()
                 resp.read()
                 conn.close()

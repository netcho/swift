--- conflicted
+++ resolved
@@ -1099,11 +1099,8 @@
                  'SERVER_PROTOCOL', 'swift.cache', 'swift.source',
                  'swift.trans_id', 'swift.authorize_override',
                  'swift.authorize', 'HTTP_X_USER_ID', 'HTTP_X_PROJECT_ID',
-<<<<<<< HEAD
-                 'HTTP_REFERER', 'swift.metadata.checked'):
-=======
-                 'HTTP_REFERER', 'swift.orig_req_method', 'swift.log_info'):
->>>>>>> 177e531a
+                 'HTTP_REFERER', 'swift.orig_req_method', 'swift.log_info',
+                 'swift.metadata.checked'):
         if name in env:
             newenv[name] = env[name]
     if method:

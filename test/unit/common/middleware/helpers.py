# Copyright (c) 2013 OpenStack Foundation
#
# Licensed under the Apache License, Version 2.0 (the "License");
# you may not use this file except in compliance with the License.
# You may obtain a copy of the License at
#
#    http://www.apache.org/licenses/LICENSE-2.0
#
# Unless required by applicable law or agreed to in writing, software
# distributed under the License is distributed on an "AS IS" BASIS,
# WITHOUT WARRANTIES OR CONDITIONS OF ANY KIND, either express or
# implied.
# See the License for the specific language governing permissions and
# limitations under the License.

# This stuff can't live in test/unit/__init__.py due to its swob dependency.

from collections import defaultdict
from hashlib import md5
from swift.common import swob
<<<<<<< HEAD
from swift.common.swob import HTTPException
=======
from swift.common.header_key_dict import HeaderKeyDict
>>>>>>> e786d011
from swift.common.utils import split_path

from test.unit import FakeLogger, FakeRing


class LeakTrackingIter(object):
    def __init__(self, inner_iter, fake_swift, path):
        self.inner_iter = inner_iter
        self.fake_swift = fake_swift
        self.path = path

    def __iter__(self):
        for x in self.inner_iter:
            yield x

    def close(self):
        self.fake_swift.mark_closed(self.path)


class FakeSwift(object):
    """
    A good-enough fake Swift proxy server to use in testing middleware.
    """

    def __init__(self):
        self._calls = []
        self._unclosed_req_paths = defaultdict(int)
        self.req_method_paths = []
        self.swift_sources = []
        self.uploaded = {}
        # mapping of (method, path) --> (response class, headers, body)
        self._responses = {}
        self.logger = FakeLogger('fake-swift')
        self.account_ring = FakeRing()
        self.container_ring = FakeRing()
        self.get_object_ring = lambda policy_index: FakeRing()

    def _find_response(self, method, path):
        resp = self._responses[(method, path)]
        if isinstance(resp, list):
            try:
                resp = resp.pop(0)
            except IndexError:
                raise IndexError("Didn't find any more %r "
                                 "in allowed responses" % (
                                     (method, path),))
        return resp

    def __call__(self, env, start_response):
        method = env['REQUEST_METHOD']
        path = env['PATH_INFO']
        _, acc, cont, obj = split_path(env['PATH_INFO'], 0, 4,
                                       rest_with_last=True)
        if env.get('QUERY_STRING'):
            path += '?' + env['QUERY_STRING']

        if 'swift.authorize' in env:
            resp = env['swift.authorize'](swob.Request(env))
            if resp:
                return resp(env, start_response)

        req_headers = swob.Request(env).headers
        self.swift_sources.append(env.get('swift.source'))

        try:
            resp_class, raw_headers, body = self._find_response(method, path)
            headers = HeaderKeyDict(raw_headers)
        except KeyError:
            if (env.get('QUERY_STRING')
                    and (method, env['PATH_INFO']) in self._responses):
                resp_class, raw_headers, body = self._find_response(
                    method, env['PATH_INFO'])
                headers = HeaderKeyDict(raw_headers)
            elif method == 'HEAD' and ('GET', path) in self._responses:
                resp_class, raw_headers, body = self._find_response(
                    'GET', path)
                body = None
                headers = HeaderKeyDict(raw_headers)
            elif method == 'GET' and obj and path in self.uploaded:
                resp_class = swob.HTTPOk
                headers, body = self.uploaded[path]
            else:
                raise KeyError("Didn't find %r in allowed responses" % (
                    (method, path),))

        # simulate object PUT
        if method == 'PUT' and obj:
            input = ''.join(iter(env['wsgi.input'].read, ''))
            if 'swift.update.footers' in env:
                env['swift.update.footers'](req_headers)
            etag = md5(input).hexdigest()
            req_headers.setdefault('Etag', etag)
            req_headers.setdefault('Content-Length', len(input))
            headers.setdefault('Etag', etag)
            headers.setdefault('Content-Length', len(input))

            # keep it for subsequent GET requests later
            self.uploaded[path] = (dict(req_headers), input)
            if "CONTENT_TYPE" in env:
                self.uploaded[path][0]['Content-Type'] = env["CONTENT_TYPE"]

        self._calls.append((method, path, req_headers))

        # range requests ought to work, hence conditional_response=True
        req = swob.Request(env)
        if isinstance(body, list):
            resp = resp_class(req=req, headers=headers, app_iter=body,
                              conditional_response=True)
        else:
            resp = resp_class(req=req, headers=headers, body=body,
                              conditional_response=True)
        wsgi_iter = resp(env, start_response)
        self.mark_opened(path)
        return LeakTrackingIter(wsgi_iter, self, path)

    def mark_opened(self, path):
        self._unclosed_req_paths[path] += 1

    def mark_closed(self, path):
        self._unclosed_req_paths[path] -= 1

    @property
    def unclosed_requests(self):
        return {path: count
                for path, count in self._unclosed_req_paths.items()
                if count > 0}

    @property
    def calls(self):
        return [(method, path) for method, path, headers in self._calls]

    @property
    def headers(self):
        return [headers for method, path, headers in self._calls]

    @property
    def calls_with_headers(self):
        return self._calls

    @property
    def call_count(self):
        return len(self._calls)

    def register(self, method, path, response_class, headers, body=''):
        self._responses[(method, path)] = (response_class, headers, body)

    def register_responses(self, method, path, responses):
        self._responses[(method, path)] = list(responses)


class FakeAppThatExcepts(object):

    def __call__(self, env, start_response):
        raise HTTPException(self.get_error_msg())

    @staticmethod
    def get_error_msg():
        return 'Testing application exception'<|MERGE_RESOLUTION|>--- conflicted
+++ resolved
@@ -18,11 +18,8 @@
 from collections import defaultdict
 from hashlib import md5
 from swift.common import swob
-<<<<<<< HEAD
 from swift.common.swob import HTTPException
-=======
 from swift.common.header_key_dict import HeaderKeyDict
->>>>>>> e786d011
 from swift.common.utils import split_path
 
 from test.unit import FakeLogger, FakeRing
